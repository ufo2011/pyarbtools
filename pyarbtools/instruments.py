--- conflicted
+++ resolved
@@ -552,7 +552,6 @@
 
         self.write(f"output{ch}:norm off")
         self.write("abort")
-<<<<<<< HEAD
 
     def create_sequence(self, numSteps, ch=1):
         """
@@ -666,12 +665,9 @@
 
         controlEntry = segAdvanceBin | seqStartBin | seqEndBin | markerEnableBin
 
-        self.write(f"stable{ch}:data {seqIndex}, {controlEntry}, 1, {loopCount}, {wfmID}, {startOffset}, {endOffset}")
-        
-
-
-=======
->>>>>>> 6bcf07be
+        self.write(
+            f"stable{ch}:data {seqIndex}, {controlEntry}, 1, {loopCount}, {wfmID}, {startOffset}, {endOffset}"
+        )
 
 
 # noinspection PyUnusedLocal,PyUnusedLocal
@@ -1511,11 +1507,7 @@
             raise TypeError("wfmData should be a complex NumPy array.")
 
         # Waveform format checking. VSGs can only use 'iq' format waveforms.
-<<<<<<< HEAD
-        if wfmData.dtype != np.complex:
-=======
         if wfmData.dtype != complex:
->>>>>>> 6bcf07be
             raise TypeError(
                 "Invalid wfm type. IQ waveforms must be an array of complex values."
             )
@@ -1691,11 +1683,8 @@
         self.alcState2 = self.query("rf2:power:alc?")
         self.iqScale1 = float(self.query("source:signal1:waveform:scale?").strip())
         self.iqScale2 = float(self.query("source:signal2:waveform:scale?").strip())
-<<<<<<< HEAD
-=======
         self.rms1 = float(self.query("source:signal1:waveform:rms?").strip())
         self.rms2 = float(self.query("source:signal2:waveform:rms?").strip())
->>>>>>> 6bcf07be
         self.fs1 = float(self.query("signal1:waveform:sclock:rate?").strip())
         self.fs2 = float(self.query("signal2:waveform:sclock:rate?").strip())
 
@@ -1758,13 +1747,10 @@
                 self.set_iqScale(value, ch=1)
             elif key == "iqScale2":
                 self.set_iqScale(value, ch=2)
-<<<<<<< HEAD
-=======
             elif key == "rms1":
                 self.set_rms(value, ch=1)
             elif key == "rms2":
                 self.set_rms(value, ch=2)
->>>>>>> 6bcf07be
             elif key == "fs1" or key == "fs":
                 self.set_fs(value, ch=1)
             elif key == "fs2":
@@ -1909,12 +1895,6 @@
 
         if not isinstance(iqScale, int) or iqScale <= 0 or iqScale > 100:
             raise ValueError("iqScale argument must be an integer between 1 and 100.")
-<<<<<<< HEAD
-
-        self.write(f"source:signal{ch}:waveform:scale {iqScale}")
-        exec(
-            f'self.iqScale{ch} = float(self.query(f"source:signal{ch}:waveform:scale?").strip())'
-=======
 
         self.write(f"source:signal{ch}:waveform:scale {iqScale}")
         exec(
@@ -1941,7 +1921,6 @@
         self.write(f"source:signal{ch}:waveform:rms {rms}")
         exec(
             f'self.rms{ch} = float(self.query(f"source:signal{ch}:waveform:rms?").strip())'
->>>>>>> 6bcf07be
         )
 
     def set_fs(self, fs, ch=1):
@@ -1998,15 +1977,10 @@
         print("Output Amplitude 2:", self.amp2)
         print("ALC state 1:", self.alcState1)
         print("ALC state 2:", self.alcState2)
-<<<<<<< HEAD
-        print("IQ Scaling 1", self.iqScale1)
-        print("IQ Scaling 2", self.iqScale2)
-=======
         print("IQ Scaling 1:", self.iqScale1)
         print("IQ Scaling 2:", self.iqScale2)
         print("RMS 1:", self.rms1)
         print("RMS 2:", self.rms2)
->>>>>>> 6bcf07be
         print("Reference Source:", self.refSrc)
         print("Internal Arb1 State:", self.arbState1)
         print("Internal Arb2 State:", self.arbState2)
@@ -2034,11 +2008,7 @@
         if not isinstance(wfmData, np.ndarray):
             raise TypeError("wfmData should be a complex NumPy array.")
 
-<<<<<<< HEAD
-        if wfmData.dtype != np.complex:
-=======
         if wfmData.dtype != complex:
->>>>>>> 6bcf07be
             raise TypeError(
                 "Invalid wfm type. IQ waveforms must be an array of complex values."
             )
@@ -2131,11 +2101,7 @@
         self.write("mmemory:delete:wfm")
         self.err_check()
 
-<<<<<<< HEAD
-    def play(self, wfmID="wfm", ch=1):
-=======
     def play(self, wfmID="wfm", ch=1, *args, **kwargs):
->>>>>>> 6bcf07be
         """
         Selects waveform and activates arb mode, RF output, and modulation.
         Args:
