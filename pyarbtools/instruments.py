--- conflicted
+++ resolved
@@ -1174,12 +1174,6 @@
             rfState (int): Turns the RF output on or off. (1, 0)
         """
 
-<<<<<<< HEAD
-        if rfState not in [1, 0, 'on', 'off', 'ON', 'OFF', 'On', 'Off']:
-            raise ValueError('"rfState" should be 1, 0, "on", or "off"')
-
-=======
->>>>>>> 9f16bb9d
         self.write(f'output {rfState}')
         self.rfState = int(self.query('output?').strip())
 
@@ -1190,12 +1184,6 @@
             modState (int): Turns the baseband modulator on or off. (1, 0)
         """
 
-<<<<<<< HEAD
-        if modState not in [1, 0, 'on', 'off', 'ON', 'OFF', 'On', 'Off']:
-            raise ValueError('"rfState" should be 1, 0, "on", or "off"')
-
-=======
->>>>>>> 9f16bb9d
         self.write(f'output:modulation {modState}')
         self.modState = int(self.query('output:modulation?').strip())
 
@@ -1218,13 +1206,8 @@
             amp (int/float): Sets the generator's RF output power.
         """
 
-<<<<<<< HEAD
-        if not isinstance(amp, (float, int)):
-            raise ValueError('Amp argument must be a numerical value.')
-=======
         if not isinstance(amp, int):
             raise ValueError('Amp argument must be an integer.')
->>>>>>> 9f16bb9d
         self.write(f'power {amp}')
         self.amp = float(self.query('power?').strip())
 
@@ -1236,11 +1219,6 @@
             alcState (int): Turns the ALC (automatic level control) on or off. (1, 0)
         """
 
-<<<<<<< HEAD
-        if alcState not in [1, 0, 'on', 'off', 'ON', 'OFF', 'On', 'Off']:
-            raise ValueError('"rfState" should be 1, 0, "on", or "off"')
-=======
->>>>>>> 9f16bb9d
         self.write(f'power:alc {alcState}')
         self.alcState = int(self.query('power:alc?').strip())
 
@@ -1267,12 +1245,6 @@
             refSrc (str): Sets the reference clock source. ('int', 'ext', 'bbg')
         """
 
-<<<<<<< HEAD
-        if not isinstance(refSrc, str) or refSrc not in ['int', 'ext', 'bbg']:
-            raise ValueError('Unknown refSrc selected. Use "int", "ext", or "bbg".')
-
-=======
->>>>>>> 9f16bb9d
         self.write(f'roscillator:source {refSrc}')
         self.refSrc = self.query('roscillator:source?').strip()
         if 'int' in self.refSrc.lower():
@@ -1286,41 +1258,16 @@
 
     def set_fs(self, fs):
         """
-<<<<<<< HEAD
-        Sets and reads sample rate of internal arb output using SCPI commands.
-=======
         Sets and reads sample  rate of internal arb output using SCPI commands.
->>>>>>> 9f16bb9d
         Args:
             fs (float): Sample rate.
         """
 
-<<<<<<< HEAD
-        if not isinstance(fs, (int, float)) or fs <= 0:
-            raise ValueError('Sample rate must be a positive numerical value.')
-        self.write(f'radio:arb:sclock:rate {fs}')
-        self.fs = float(self.query('radio:arb:sclock:rate?').strip())
-
-    def set_arbState(self, arbState):
-        """
-        Sets and reads state of internal arb using SCPI commands.
-        Args:
-            arbState (int): state of internal arb. (1, 0)
-        """
-
-        if arbState not in [1, 0, 'on', 'off', 'ON', 'OFF', 'On', 'Off']:
-            raise ValueError('"rfState" should be 1, 0, "on", or "off"')
-        self.write(f'radio:arb:state {arbState}')
-        self.arbState = int(self.query('radio:arb:state?').strip())
-
-
-=======
         if not isinstance(fs, float) or fs <= 0:
             raise ValueError('Sample rate must be a positive floating point value.')
         self.write(f'radio:arb:sclock:rate {fs}')
         self.fs = float(self.query('radio:arb:sclock:rate?').strip())
 
->>>>>>> 9f16bb9d
     def sanity_check(self):
         """Prints out user-accessible class attributes."""
         print('RF State:', self.rfState)
@@ -1346,12 +1293,6 @@
             (str): Useful waveform identifier/name. Use this as the waveform identifier for the .play() method.
         """
 
-<<<<<<< HEAD
-        if not isinstance(wfmData, np.ndarray):
-            raise TypeError('wfmData should be a complex NumPy array.')
-
-=======
->>>>>>> 9f16bb9d
         # Stop output before doing anything else
         self.write('radio:arb:state off')
         self.write('modulation:state off')
@@ -1481,34 +1422,22 @@
         else:
             self.write(f'radio:arb:waveform "WFM1:{wfmID}"')
 
-<<<<<<< HEAD
-        self.set_arbState(1)
-        self.set_rfState(1)
-        self.set_modState(1)
-=======
         self.write('radio:arb:state on')
         self.arbState = self.query('radio:arb:state?').strip()
         self.write('output on')
         self.rfState = self.query('output?').strip()
         self.write('output:modulation on')
         self.modState = self.query('output:modulation?').strip()
->>>>>>> 9f16bb9d
         self.err_check()
 
     def stop(self):
         """Dectivates arb mode, RF output, and modulation."""
-<<<<<<< HEAD
-        self.set_arbState(0)
-        self.set_rfState(0)
-        self.set_modState(0)
-=======
         self.write('radio:arb:state off')
         self.arbState = self.query('radio:arb:state?').strip()
         self.write('output off')
         self.rfState = self.query('output?').strip()
         self.write('output:modulation off')
         self.modState = self.query('output:modulation?').strip()
->>>>>>> 9f16bb9d
 
 
 # noinspection PyAttributeOutsideInit,PyUnresolvedReferences,PyUnresolvedReferences,PyUnresolvedReferences,PyUnresolvedReferences,PyUnresolvedReferences,PyUnresolvedReferences,PyUnresolvedReferences,PyUnresolvedReferences
@@ -1531,33 +1460,12 @@
             Add check to ensure that the correct instrument is connected
         """
 
-<<<<<<< HEAD
-        """
-        ************************************
-        THIS CLASS IS STILL LARGELY UNTESTED
-        ************************************
-        """
-
-=======
->>>>>>> 9f16bb9d
         super().__init__(host, port, timeout)
         if reset:
             self.write('*rst')
             self.query('*opc?')
 
         # Query all settings from VXG and store them as class attributes
-<<<<<<< HEAD
-        self.rf1State = self.query('rf1:output?').strip()
-        self.mod1State = self.query('rf1:output:modulation?').strip()
-        self.cf1 = float(self.query('source:rf1:frequency?').strip())
-        self.amp1 = float(self.query('power?').strip())
-
-        self.arbState = self.query('radio:arb:state?').strip()
-
-        self.alcState = self.query('power:alc?')
-        self.refSrc = self.query('roscillator:source?').strip()
-        self.fs = float(self.query('signal:waveform:sclock:rate?').strip())
-=======
         self.rfState1 = self.query('rf1:output?').strip()
         self.rfState2 = self.query('rf2:output?').strip()
         self.modState1 = self.query('rf1:output:modulation?').strip()
@@ -1576,24 +1484,13 @@
         self.fs2 = float(self.query('signal2:waveform:sclock:rate?').strip())
 
         self.refSrc = self.query('roscillator:source?').strip()
->>>>>>> 9f16bb9d
 
         if 'int' in self.refSrc.lower():
             self.refFreq = 10e6
         elif 'ext' in self.refSrc.lower():
             self.refFreq = float(self.query('roscillator:frequency:external?').strip())
-<<<<<<< HEAD
-        elif 'bbg' in self.refSrc.lower():
-            if 'M938' not in self.instId:
-                self.refFreq = float(self.query('roscillator:frequency:bbg?').strip())
-            else:
-                raise error.VSGError('Invalid reference source chosen, select \'int\' or \'ext\'.')
-        else:
-            raise error.VSGError('Unknown refSrc selected.')
-=======
         else:
             raise error.VXGError('Unknown refSrc selected.')
->>>>>>> 9f16bb9d
 
         # Initialize waveform format constants and populate them with check_resolution()
         self.minLen = 512
@@ -1605,17 +1502,10 @@
         """
         Sets basic configuration for VSG and populates class attributes accordingly.
         Keyword Arguments:
-<<<<<<< HEAD
-            rfState (int): Turns the RF output on or off. (1, 0)
-            modState (int): Turns the baseband modulator on or off. (1, 0)
-            cf (float): Sets the generator's carrier frequency.
-            amp (int/float): Sets the generator's RF output power.
-=======
             rfState1|2 (int): Turns the RF output on or off. (1, 0)
             modState1|2 (int): Turns the baseband modulator on or off. (1, 0)
             cf1|2 (float): Sets the generator's carrier frequency.
             amp1|2 (int/float): Sets the generator's RF output power.
->>>>>>> 9f16bb9d
             alcState (int): Turns the ALC (automatic level control) on or off. (1, 0)
             iqScale (int): Scales the IQ modulator. Default/safe value is 70
             refSrc (str): Sets the reference clock source. ('int', 'ext', 'bbg')
@@ -1624,24 +1514,6 @@
 
         # Check to see which keyword arguments the user sent and call the appropriate function
         for key, value in kwargs.items():
-<<<<<<< HEAD
-            if key == 'rfState':
-                self.set_rfState(value)
-            elif key == 'modState':
-                self.set_modState(value)
-            elif key == 'cf':
-                self.set_cf(value)
-            elif key == 'amp':
-                self.set_amp(value)
-            elif key == 'alcState':
-                self.set_alcState(value)
-            elif key == 'iqScale':
-                self.set_iqScale(value)
-            elif key == 'refSrc':
-                self.set_refSrc(value)
-            elif key == 'fs':
-                self.set_fs(value)
-=======
             if key == 'rfState1' or key == 'rfState':
                 self.set_rfState(value, ch=1)
             elif key == 'rfState2':
@@ -1676,7 +1548,6 @@
                 self.set_fs(value, ch=2)
             elif key == 'refSrc':
                 self.set_refSrc(value)
->>>>>>> 9f16bb9d
             else:
                 raise KeyError(f'Invalid keyword argument: "{key}"')  # raise KeyError('Invalid keyword argument.')
 
@@ -1686,176 +1557,109 @@
 
         self.err_check()
 
-<<<<<<< HEAD
-    def set_rfState(self, rfState):
-=======
     def set_rfState(self, rfState, ch=1):
->>>>>>> 9f16bb9d
         """
         Sets and reads the state of the RF output using SCPI commands.
         Args:
             rfState (int): Turns the RF output on or off. (1, 0)
-<<<<<<< HEAD
-        """
+            ch (int): Specified channel being adjusted.
+        """
+
+        if ch not in [1, 2]:
+            raise ValueError('Invalid channel selected. Choose 1 or 2.')
 
         if rfState not in [1, 0, 'on', 'off', 'ON', 'OFF', 'On', 'Off']:
             raise ValueError('"rfState" should be 1, 0, "on", or "off"')
-        self.write(f'output {rfState}')
-        self.rfState = int(self.query('output?').strip())
-
-    def set_modState(self, modState):
-=======
+
+        self.write(f'source:rf{ch}:output:state {rfState}')
+        exec(f'self.rfState{ch} = int(self.query(f"source:rf{ch}:output:state?").strip())')
+
+    def set_modState(self, modState, ch=1):
+        """
+        Sets and reads the state of the internal baseband modulator output using SCPI commands.
+        Args:
+            modState (int): Turns the baseband modulator on or off. (1, 0)
             ch (int): Specified channel being adjusted.
         """
 
         if ch not in [1, 2]:
             raise ValueError('Invalid channel selected. Choose 1 or 2.')
 
-        if rfState not in [1, 0, 'on', 'off', 'ON', 'OFF', 'On', 'Off']:
-            raise ValueError('"rfState" should be 1, 0, "on", or "off"')
-
-        self.write(f'source:rf{ch}:output:state {rfState}')
-        exec(f'self.rfState{ch} = int(self.query(f"source:rf{ch}:output:state?").strip())')
-
-    def set_modState(self, modState, ch=1):
->>>>>>> 9f16bb9d
-        """
-        Sets and reads the state of the internal baseband modulator output using SCPI commands.
-        Args:
-            modState (int): Turns the baseband modulator on or off. (1, 0)
-<<<<<<< HEAD
-        """
-
-        self.write(f'output:modulation {modState}')
-        self.modState = int(self.query('output:modulation?').strip())
-
-    def set_cf(self, cf):
-=======
+        if modState not in [1, 0, 'on', 'off', 'ON', 'OFF', 'On', 'Off']:
+            raise ValueError('"modState" should be 1, 0, "on", or "off"')
+
+        self.write(f'source:rf{ch}:output:modulation {modState}')
+        exec(f'self.modState{ch} = int(self.query(f"source:rf{ch}:output:modulation?").strip())')
+
+    def set_cf(self, cf, ch=1):
+        """
+        Sets and reads the center frequency of the signal generator output using SCPI commands.
+        Args:
+            cf (float): Sets the generator's carrier frequency.
             ch (int): Specified channel being adjusted.
         """
 
         if ch not in [1, 2]:
             raise ValueError('Invalid channel selected. Choose 1 or 2.')
 
-        if modState not in [1, 0, 'on', 'off', 'ON', 'OFF', 'On', 'Off']:
-            raise ValueError('"modState" should be 1, 0, "on", or "off"')
-
-        self.write(f'source:rf{ch}:output:modulation {modState}')
-        exec(f'self.modState{ch} = int(self.query(f"source:rf{ch}:output:modulation?").strip())')
-
-    def set_cf(self, cf, ch=1):
->>>>>>> 9f16bb9d
-        """
-        Sets and reads the center frequency of the signal generator output using SCPI commands.
-        Args:
-            cf (float): Sets the generator's carrier frequency.
-<<<<<<< HEAD
-        """
-
         if not isinstance(cf, float) or cf <= 0:
             raise ValueError('Carrier frequency must be a positive floating point value.')
-        self.write(f'frequency {cf}')
-        self.cf = float(self.query('frequency?').strip())
-
-    def set_amp(self, amp):
-=======
+
+        self.write(f'source:rf{ch}:frequency {cf}')
+        exec(f'self.cf = float(self.query(f"source:rf{ch}:frequency?").strip())')
+
+    def set_amp(self, amp, ch=1):
+        """
+        Sets and reads the output amplitude of signal generator output using SCPI commands.
+        Args:
+            amp (int/float): Sets the generator's RF output power.
             ch (int): Specified channel being adjusted.
         """
 
         if ch not in [1, 2]:
             raise ValueError('Invalid channel selected. Choose 1 or 2.')
 
-        if not isinstance(cf, float) or cf <= 0:
-            raise ValueError('Carrier frequency must be a positive floating point value.')
-
-        self.write(f'source:rf{ch}:frequency {cf}')
-        exec(f'self.cf = float(self.query(f"source:rf{ch}:frequency?").strip())')
-
-    def set_amp(self, amp, ch=1):
->>>>>>> 9f16bb9d
-        """
-        Sets and reads the output amplitude of signal generator output using SCPI commands.
-        Args:
-            amp (int/float): Sets the generator's RF output power.
-<<<<<<< HEAD
-        """
-
-        if not isinstance(amp, int):
-            raise ValueError('Amp argument must be an integer.')
-        self.write(f'power {amp}')
-        self.amp = float(self.query('power?').strip())
-
-    def set_alcState(self, alcState):
-=======
+        if not isinstance(amp, (float, int)):
+            raise ValueError('Amp argument must be a numerical value.')
+
+        self.write(f'source:rf{ch}:power {amp}')
+        exec(f'self.amp{ch} = float(self.query(f"source:rf{ch}:power?").strip())')
+
+    def set_alcState(self, alcState, ch=1):
+        """
+        Sets and reads the state of the ALC (automatic level control) output using SCPI commands.
+        This should be turned off for narrow pulses and signals with rapid amplitude changes.
+        Args:
+            alcState (int): Turns the ALC (automatic level control) on or off. (1, 0)
             ch (int): Specified channel being adjusted.
         """
 
         if ch not in [1, 2]:
             raise ValueError('Invalid channel selected. Choose 1 or 2.')
 
-        if not isinstance(amp, (float, int)):
-            raise ValueError('Amp argument must be a numerical value.')
-
-        self.write(f'source:rf{ch}:power {amp}')
-        exec(f'self.amp{ch} = float(self.query(f"source:rf{ch}:power?").strip())')
-
-    def set_alcState(self, alcState, ch=1):
->>>>>>> 9f16bb9d
-        """
-        Sets and reads the state of the ALC (automatic level control) output using SCPI commands.
-        This should be turned off for narrow pulses and signals with rapid amplitude changes.
-        Args:
-            alcState (int): Turns the ALC (automatic level control) on or off. (1, 0)
-<<<<<<< HEAD
-        """
-
-        self.write(f'power:alc {alcState}')
-        self.alcState = int(self.query('power:alc?').strip())
-
-    def set_iqScale(self, iqScale):
-=======
+        if alcState not in [1, 0, 'on', 'off', 'ON', 'OFF', 'On', 'Off']:
+            raise ValueError('"alcState" should be 1, 0, "on", or "off"')
+
+        self.write(f'source:rf{ch}:power:alc {alcState}')
+        exec(f'self.alcState{ch} = int(self.query(f"source:rf{ch}:power:alc?").strip())')
+
+    def set_iqScale(self, iqScale, ch=1):
+        """
+        Sets and reads the scaling of the baseband IQ waveform output using SCPI commands.
+        Should be about 70 percent to avoid clipping.
+        Args:
+            iqScale (int): Scales the IQ modulator in percent. Default/safe value is 70, range is 0 to 100.
             ch (int): Specified channel being adjusted.
         """
 
         if ch not in [1, 2]:
             raise ValueError('Invalid channel selected. Choose 1 or 2.')
 
-        if alcState not in [1, 0, 'on', 'off', 'ON', 'OFF', 'On', 'Off']:
-            raise ValueError('"alcState" should be 1, 0, "on", or "off"')
-
-        self.write(f'source:rf{ch}:power:alc {alcState}')
-        exec(f'self.alcState{ch} = int(self.query(f"source:rf{ch}:power:alc?").strip())')
-
-    def set_iqScale(self, iqScale, ch=1):
->>>>>>> 9f16bb9d
-        """
-        Sets and reads the scaling of the baseband IQ waveform output using SCPI commands.
-        Should be about 70 percent to avoid clipping.
-        Args:
-            iqScale (int): Scales the IQ modulator in percent. Default/safe value is 70, range is 0 to 100.
-<<<<<<< HEAD
-        """
-
         if not isinstance(iqScale, int) or iqScale <= 0 or iqScale > 100:
             raise ValueError('iqScale argument must be an integer between 1 and 100.')
 
-        # M9381/3A don't have an IQ scaling command.
-        if 'M938' not in self.instId:
-            self.write(f'radio:arb:rscaling {iqScale}')
-            self.iqScale = float(self.query('radio:arb:rscaling?').strip())
-=======
-            ch (int): Specified channel being adjusted.
-        """
-
-        if ch not in [1, 2]:
-            raise ValueError('Invalid channel selected. Choose 1 or 2.')
-
-        if not isinstance(iqScale, int) or iqScale <= 0 or iqScale > 100:
-            raise ValueError('iqScale argument must be an integer between 1 and 100.')
-
         self.write(f'source:signal{ch}:waveform:scale {iqScale}')
         exec(f'self.iqScale{ch} = float(self.query(f"source:signal{ch}:waveform:scale?").strip())')
->>>>>>> 9f16bb9d
 
     def set_refSrc(self, refSrc):
         """
@@ -1864,12 +1668,9 @@
             refSrc (str): Sets the reference clock source. ('int', 'ext', 'bbg')
         """
 
-<<<<<<< HEAD
-=======
         if not isinstance(refSrc, str) or refSrc.lower() not in ['int', 'ext', 'internal', 'external']:
             raise ValueError('"refSrc" must be "internal" or "external".')
 
->>>>>>> 9f16bb9d
         self.write(f'roscillator:source {refSrc}')
         self.refSrc = self.query('roscillator:source?').strip()
         if 'int' in self.refSrc.lower():
@@ -1881,40 +1682,16 @@
         else:
             raise error.VSGError('Unknown refSrc selected.')
 
-<<<<<<< HEAD
-    def set_fs(self, fs):
-=======
     def set_fs(self, fs, ch=1):
->>>>>>> 9f16bb9d
         """
         Sets and reads sample  rate of internal arb using SCPI commands.
         Args:
             fs (float): Sample rate.
-<<<<<<< HEAD
-=======
             ch (int): Specified channel being adjusted.
->>>>>>> 9f16bb9d
         """
 
         if not isinstance(fs, float) or fs <= 0:
             raise ValueError('Sample rate must be a positive floating point value.')
-<<<<<<< HEAD
-        self.write(f'signal:waveform:sclock:rate {fs}')
-        self.fs = float(self.query('signal:waveform:sclock:rate?').strip())
-
-    def sanity_check(self):
-        """Prints out initialized values."""
-        print('RF State:', self.rfState)
-        print('Modulation State:', self.modState)
-        print('Center Frequency:', self.cf)
-        print('Output Amplitude:', self.amp)
-        print('ALC state:', self.alcState)
-        print('Reference Source:', self.refSrc)
-        print('Internal Arb State:', self.arbState)
-        print('Internal Arb Sample Rate:', self.fs)
-        if 'M938' not in self.instId:
-            print('IQ Scaling:', self.iqScale)
-=======
 
         self.write(f'signal{ch}:waveform:sclock:rate {fs}')
         exec(f"self.fs{ch} = float(self.query('signal{ch}:waveform:sclock:rate?').strip())")
@@ -1955,7 +1732,6 @@
         print('Internal Arb2 State:', self.arbState2)
         print('Internal Arb1 Sample Rate:', self.fs1)
         print('Internal Arb2 Sample Rate:', self.fs2)
->>>>>>> 9f16bb9d
 
     def download_wfm(self, wfmData, wfmID='wfm'):
         """
@@ -1975,12 +1751,9 @@
         self.arbState = self.query('radio:arb:state?').strip()
 
         # Waveform format checking. VXG can only use 'iq' format waveforms.
-<<<<<<< HEAD
-=======
         if not isinstance(wfmData, np.ndarray):
             raise TypeError('wfmData should be a complex NumPy array.')
 
->>>>>>> 9f16bb9d
         if wfmData.dtype != np.complex:
             raise TypeError('Invalid wfm type. IQ waveforms must be an array of complex values.')
         else:
@@ -1989,19 +1762,6 @@
 
             wfm = self.iq_wfm_combiner(i, q)
 
-<<<<<<< HEAD
-        try:
-            self.write(f'mmemory:delete "C:\\Temp\\{wfmID}"')
-            self.query('*opc?')
-            self.err_check()
-        except socketscpi.SockInstError:
-            # print('Waveform doesn\'t exist, skipping delete operation.')
-            pass
-        self.binblockwrite(f'mmemory:data "C:\\Temp\\{wfmID}",', wfm)
-        self.write(f'memory:copy "C:\\Temp\\{wfmID}","SWFM1:{wfmID}"')
-        self.write(f'source:signal:waveform "WFM1:{wfmID}"')
-
-=======
         # try:
         #     self.write(f'mmemory:delete "D:\\Users\\Instrument\\Documents\\Keysight\\PathWave\\SignalGenerator\\Waveforms\\{wfmID}.bin"')
         #     self.query('*opc?')
@@ -2011,7 +1771,6 @@
             # pass
         self.binblockwrite(f'mmemory:data "D:\\Users\\Instrument\\Documents\\Keysight\\PathWave\\SignalGenerator\\Waveforms\\{wfmID}.bin",', wfm)
         # self.write(f'source:signal:waveform:select "D:\\Users\\Instrument\\Documents\\Keysight\\PathWave\\SignalGenerator\\Waveforms\\{wfmID}.bin"')
->>>>>>> 9f16bb9d
         return wfmID
 
     @staticmethod
@@ -2079,40 +1838,11 @@
         self.write('mmemory:delete:wfm')
         self.err_check()
 
-<<<<<<< HEAD
-    def play(self, wfmID='wfm'):
-=======
     def play(self, wfmID='wfm', ch=1):
->>>>>>> 9f16bb9d
         """
         Selects waveform and activates arb mode, RF output, and modulation.
         Args:
             wfmID (str): Waveform identifier, used to select waveform to be played.
-<<<<<<< HEAD
-        """
-
-        self.write(f'source:signal:waveform "WFM1:{wfmID}"')
-
-        # New command
-        # self.write('signal1:state on')
-        # Backwards compatibility
-        self.write('radio:arb:state on')
-        self.arbState = self.query('radio:arb:state?').strip()
-        self.write('rf1:output on')
-        self.rfState = self.query('rf1:output?').strip()
-        self.write('rf1:output:modulation on')
-        self.modState = self.query('rf1:output:modulation?').strip()
-        self.err_check()
-
-    def stop(self):
-        """Dectivates arb mode, RF output, and modulation."""
-        self.write('radio:arb:state off')
-        self.arbState = self.query('radio:arb:state?').strip()
-        self.write('output off')
-        self.rfState = self.query('output?').strip()
-        self.write('output:modulation off')
-        self.modState = self.query('output:modulation?').strip()
-=======
             ch (int): Specified channel being adjusted.
         """
 
@@ -2144,7 +1874,6 @@
         self.set_arbState(0, ch=ch)
         self.set_rfState(0, ch=ch)
         self.set_modState(0, ch=ch)
->>>>>>> 9f16bb9d
 
 
 # noinspection PyUnusedLocal,PyRedundantParentheses
