"""
pyarbtools 0.0.7
Instrument Control Classes
Author: Morgan Allison, Keysight RF/uW Application Engineer
Updated: 10/18
Builds instrument specific classes for each signal generator.
The classes include minimum waveform length/granularity checks, binary
waveform formatting, sequencer length/granularity checks, sample rate
checks, etc. per instrument.
Uses communications.py for instrument communication.
Python 3.6.4
Tested on M8190A, M8195A, N5194A, N5182B, E8257D
"""

import numpy as np
from scipy.io import loadmat
from pyarbtools import communications
from pyarbtools import error


def wraparound_calc(length, gran):
    """Computes the number of times to repeat a waveform based on
    generator granularity requirements."""

    repeats = 1
    temp = length
    while temp % gran != 0:
        temp += length
        repeats += 1
        # print(repeats)
    # print(f'Final Length: {temp}\nRepeats: {repeats}')
    return repeats


class M8190A(communications.SocketInstrument):
    """Generic class for controlling a Keysight M8190A AWG."""

    def __init__(self, host, port=5025, timeout=3, reset=False):
        super().__init__(host, port, timeout)
        print(self.instId)
        if reset:
            self.write('*rst')
            self.query('*opc?')
            self.write('abort')
        self.res = self.query('trace1:dwidth?').strip().lower()
        self.func1 = self.query('func1:mode?').strip()
        self.func2 = self.query('func2:mode?').strip()
        self.gran = 0
        self.minLen = 0
        self.binMult = 0
        self.binShift = 0
        self.intFactor = 0
        self.idleGran = 0
        self.clkSrc = self.query('frequency:raster:source?').strip().lower()
        self.fs = float(self.query('frequency:raster?').strip())
        self.bbfs = self.fs
        self.refSrc = self.query('roscillator:source?').strip()
        self.refFreq = float(self.query('roscillator:frequency?').strip())
        self.out1 = self.query('output1:route?').strip()
        self.out2 = self.query('output2:route?').strip()
        self.func1 = self.query('func1:mode?').strip()
        self.func2 = self.query('func2:mode?').strip()
        self.cf1 = float(self.query('carrier1:freq?').strip().split(',')[0])
        self.cf2 = float(self.query('carrier2:freq?').strip().split(',')[0])
        self.check_resolution()

    def sanity_check(self):
        """Prints out initialized values."""
        print('Sample rate:', self.fs)
        print('Resolution:', self.res)
        print(f'Output path 1: {self.out1}, Output path 2: {self.out2}')
        print(f'Carrier 1: {self.cf1} Hz, Carrier 2: {self.cf2}')
        print(f'Function 1: {self.func1}, Function 2: {self.func2}')
        print('Ref source:', self.refSrc)
        print('Ref frequency:', self.refFreq)

    def configure(self, res='wsp', clkSrc='int', fs=7.2e9, refSrc='axi', refFreq=100e6, out1='dac',
                  out2='dac', func1='arb', func2='arb', cf1=2e9, cf2=2e9):
        """Sets basic configuration for M8190A and populates class attributes accordingly."""
        self.set_resolution(res)

        self.write(f'frequency:raster:source {clkSrc}')
        self.clkSrc = self.query('frequency:raster:source?').strip().lower()

        if 'int' in self.clkSrc:
            self.write(f'frequency:raster {fs}')
            self.fs = float(self.query('frequency:raster?').strip())
        else:
            self.write(f'frequency:raster:external {fs}')
            self.fs = float(self.query('frequency:raster:external?').strip())

        self.write(f'output1:route {out1}')
        self.out1 = self.query('output1:route?').strip()

        self.write(f'func1:mode {func1}')
        self.func1 = self.query('func1:mode?').strip()

        self.write(f'carrier1:freq {cf1}')
        self.cf1 = float(self.query('carrier1:freq?').strip().split(',')[0])

        self.write(f'output2:route {out2}')
        self.out2 = self.query('output2:route?').strip()

        self.write(f'func2:mode {func2}')
        self.func2 = self.query('func2:mode?').strip()

        self.write(f'carrier2:freq {cf2}')
        self.cf2 = float(self.query('carrier2:freq?').strip().split(',')[0])

        self.write(f'roscillator:source {refSrc}')
        self.refSrc = self.query('roscillator:source?').strip()

        self.write(f'roscillator:frequency {refFreq}')
        self.refFreq = float(self.query('roscillator:frequency?').strip())

        self.err_check()

    def set_resolution(self, res='wsp'):
        """Sets and reads resolution based on user input."""
        self.write(f'trace1:dwidth {res}')
        self.res = self.query('trace1:dwidth?').strip().lower()
        self.check_resolution()

    def check_resolution(self):
        """Populates gran, minLen, binMult, binShift, plus intFactor &
        idleGran if using DUC."""

        if self.res == 'wpr':
            self.gran = 48
            self.minLen = 240
            self.binMult = 8191
            self.binShift = 2
        elif self.res == 'wsp':
            self.gran = 64
            self.minLen = 320
            self.binMult = 2047
            self.binShift = 4
        elif 'intx' in self.res:
            # Granularity, min length, and binary format are the same for all interpolated modes.
            self.gran = 24
            self.minLen = 120
            self.binMult = 16383
            self.binShift = 1
            self.intFactor = int(self.res.split('x')[-1])
            self.bbfs = self.fs / self.intFactor
            if self.intFactor == 3:
                self.idleGran = 8
            elif self.intFactor == 12:
                self.idleGran = 2
            elif self.intFactor == 24 or self.intFactor == 48:
                self.idleGran = 1
        else:
            raise error.AWGError('Invalid resolution selected.')

    def download_wfm(self, wfm, ch=1, **kwargs):
        """Defines and downloads a waveform into the segment memory.
        Optionally defines a waveform name. Returns useful waveform
        identifier."""

        self.write('abort')
        wfm = self.check_wfm(wfm)
        length = len(wfm)

        wfmID = int(self.query(f'trace{ch}:catalog?').strip().split(',')[-2]) + 1
        self.write(f'trace{ch}:def {wfmID}, {length}')
        self.binblockwrite(f'trace{ch}:data {wfmID}, 0, ', wfm)
        if 'name' in kwargs.keys():
            self.write(f'trace{ch}:name {wfmID},"{name}"')

        return wfmID

    def download_iq_wfm(self, i, q, ch=1, **kwargs):
        """Defines and downloads an IQ waveform into the segment memory.
        Optionally defines a waveform name. Returns useful waveform
        identifier."""

        self.write('abort')
        i = self.check_wfm(i)
        q = self.check_wfm(q)

        iq = self.iq_wfm_combiner(i, q)
        length = len(iq) / 2

        wfmID = int(self.query(f'trace{ch}:catalog?').strip().split(',')[-2]) + 1
        self.write(f'trace{ch}:def {wfmID}, {length}')
        self.binblockwrite(f'trace{ch}:data {wfmID}, 0, ', iq)
        if 'name' in kwargs.keys():
            self.write(f'trace{ch}:name {wfmID},"{name}"')

        return wfmID

    @staticmethod
    def iq_wfm_combiner(i, q):
        """Combines i and q wfms into a single interleaved wfm for download to AWG."""
        iq = np.empty(2 * len(i), dtype=np.int16)
        iq[0::2] = i
        iq[1::2] = q
        return iq

    def check_wfm(self, wfm):
        """Checks minimum size and granularity and returns waveform with
        appropriate binary formatting based on the chosen DAC resolution.

        See pages 273-274 in Keysight M8190A User's Guide (Edition 13.0,
        October 2017) for more info."""

        self.check_resolution()

        repeats = wraparound_calc(len(wfm), self.gran)
        wfm = np.tile(wfm, repeats)
        rl = len(wfm)
        if rl < self.minLen:
            raise error.AWGError(f'Waveform length: {rl}, must be at least {self.minLen}.')
        rem = rl % self.gran
        if rem != 0:
            raise error.GranularityError(f'Waveform must have a granularity of {self.gran}. Extra samples: {rem}')

        return np.array(self.binMult * wfm, dtype=np.int16) << self.binShift

    def play(self, wfmID=1, ch=1):
        """Selects waveform, turns on analog output, and begins continuous playback."""
        self.write(f'trace:select {wfmID}')
        self.write(f'output{ch}:norm on')
        self.write('init:cont on')
        self.write('init:imm')
        self.query('*opc?')

    def stop(self, ch=1):
        """Turns off analog output and stops playback."""
        self.write(f'output{ch}:norm off')
        self.write('abort')


class M8195A(communications.SocketInstrument):
    """Generic class for controlling Keysight M8195A AWG."""

    def __init__(self, host, port=5025, timeout=3, reset=False):
        super().__init__(host, port, timeout)
        print(self.instId)
        if reset:
            self.write('*rst')
            self.query('*opc?')
        self.dacMode = self.query('inst:dacm?').strip()
        self.fs = float(self.query('frequency:raster?').strip())
        self.func = self.query('func:mode?').strip()
        self.refSrc = self.query('roscillator:source?').strip()
        self.refFreq = float(self.query('roscillator:frequency?').strip())
        self.gran = 256
        self.minLen = 256
        self.binMult = 127
        self.binShift = 0

    def configure(self, dacMode='single', fs=64e9, refSrc='axi', refFreq=100e6, func='arb'):
        """Sets basic configuration for M8195A and populates class attributes accordingly."""
        self.write(f'inst:dacm {dacMode}')
        self.dacMode = self.query('inst:dacm?').strip().lower()

        self.write(f'frequency:raster {fs}')
        self.fs = float(self.query('frequency:raster?').strip())

        self.write(f'func:mode {func}')
        self.func = self.query('func:mode?').strip()

        self.write(f'roscillator:source {refSrc}')
        self.refSrc = self.query('roscillator:source?').strip()

        self.write(f'roscillator:frequency {refFreq}')
        self.refFreq = float(self.query('roscillator:frequency?').strip())

        self.err_check()

    def sanity_check(self):
        """Prints out initialized values."""
        print('Sample rate:', self.fs)
        print('DAC Mode:', self.dacMode)
        print('Function:', self.func)
        print('Ref source:', self.refSrc)
        print('Ref frequency:', self.refFreq)

    def download_wfm(self, wfm, ch=1, **kwargs):
        """Defines and downloads a waveform into the segment memory.
        Optionally defines a name for the waveform. Returns useful
        waveform identifier."""

        self.write('abort')
        wfm = self.check_wfm(wfm)
        length = len(wfm)

        wfmID = int(self.query(f'trace{ch}:catalog?').strip().split(',')[-2]) + 1
        self.write(f'trace{ch}:def {wfmID}, {length}')
        self.binblockwrite(f'trace{ch}:data {wfmID}, 0, ', wfm)
        self.write(f'trace{ch}:name {wfmID},"{name}"')

        return wfmID

    def check_wfm(self, wfm):
        """Checks minimum size and granularity and returns waveform with
        appropriate binary formatting based on the chosen DAC resolution.

        See pages 273-274 in Keysight M8195A User's Guide (Edition 13.0,
        October 2017) for more info."""

        repeats = wraparound_calc(len(wfm), self.gran)
        wfm = np.tile(wfm, repeats)
        rl = len(wfm)
        if rl < self.minLen:
            raise error.AWGError(f'Waveform length: {rl}, must be at least {self.minLen}.')
        if rl % self.gran != 0:
            raise error.GranularityError(f'Waveform must have a granularity of {self.gran}.')

        return np.array(self.binMult * wfm, dtype=np.int8) << self.binShift

    def play(self, wfmID=1, ch=1):
        """Selects waveform, turns on analog output, and begins continuous playback."""
        self.write(f'trace:select {wfmID}')
        self.write(f'output{ch}:norm on')
        self.write('init:cont on')
        self.write('init:imm')

    def stop(self, ch=1):
        """Turns off analog output and stops playback."""
        self.write(f'output{ch}:norm off')
        self.write('abort')


class VSG(communications.SocketInstrument):
    def __init__(self, host, port=5025, timeout=5, reset=False):
        """Generic class for controlling the EXG, MXG, and PSG family
        signal generators."""

        super().__init__(host, port, timeout)
        print(self.instId)
        if reset:
            self.write('*rst')
            self.query('*opc?')
        self.rfState = self.query('output?').strip()
        self.modState = self.query('output:modulation?').strip()
        self.cf = float(self.query('frequency?').strip())
        self.amp = float(self.query('power?').strip())
        self.iqScale = float(self.query('radio:arb:rscaling?').strip())
        self.refSrc = self.query('roscillator:source?').strip()
        self.arbState = self.query('radio:arb:state?').strip()
        self.fs = float(self.query('radio:arb:sclock:rate?').strip())
        if 'int' in self.refSrc.lower():
            self.refFreq = 10e6
        elif 'ext' in self.refSrc.lower():
            self.refFreq = float(self.query('roscillator:frequency:external?').strip())
        elif 'bbg' in self.refSrc.lower():
            self.refFreq = float(self.query('roscillator:frequency:bbg?').strip())
        else:
            raise error.VSGError('Unknown refSrc selected.')
        self.gran = 2
        self.minLen = 60
        self.binMult = 32767

    def configure(self, rfState=0, modState=0, cf=1e9, amp=-130, iqScale=70, refSrc='int', fs=200e6):
        """Sets basic configuration for VSG and populates class attributes accordingly."""
        self.write(f'output {rfState}')
        self.rfState = self.query('output?').strip()
        self.write(f'output:modulation {modState}')
        self.modState = self.query('output:modulation?').strip()
        self.write(f'frequency {cf}')
        self.cf = float(self.query('frequency?').strip())
        self.write(f'power {amp}')
        self.amp = float(self.query('power?').strip())
        self.write(f'roscillator:source {refSrc}')
        self.refSrc = self.query('roscillator:source?').strip()
        if 'int' in self.refSrc.lower():
            self.refFreq = 10e6
        elif 'ext' in self.refSrc.lower():
            self.refFreq = float(self.query('roscillator:frequency:external?').strip())
        elif 'bbg' in self.refSrc.lower():
            self.refFreq = float(self.query('roscillator:frequency:bbg?').strip())
        else:
            raise error.VSGError('Unknown refSrc selected.')
        self.write(f'radio:arb:sclock:rate {fs}')
        self.fs = float(self.query('radio:arb:sclock:rate?').strip())
        self.write(f'radio:arb:rscaling {iqScale}')
        self.iqScale = float(self.query('radio:arb:rscaling?').strip())

        # Arb state can only be turned on after a waveform has been loaded/selected
        # self.write(f'radio:arb:state {arbState}')
        # self.arbState = self.query('radio:arb:state?').strip()
        self.err_check()

    def sanity_check(self):
        """Prints out initialized values."""
        print('RF State:', self.rfState)
        print('Modulation State:', self.modState)
        print('Center Frequency:', self.cf)
        print('Output Amplitude:', self.amp)
        print('Reference Source:', self.refSrc)
        print('Internal Arb State:', self.arbState)
        print('Internal Arb Sample Rate:', self.fs)
        print('IQ Scaling:', self.iqScale)

    def download_iq_wfm(self, i, q, name='wfm'):
        """Defines and downloads a waveform into the waveform memory.
        Returns useful waveform identifier."""

        self.write('radio:arb:state off')
        self.arbState = self.query('radio:arb:state?').strip()
        i = self.check_wfm(i)
        q = self.check_wfm(q)
        iq = self.iq_wfm_combiner(i, q)

        self.binblockwrite(f'mmemory:data "wfm1:{name}", ', iq)
        # self.write(f'radio:arb:waveform "WFM1:{name}"')

        return name

    @staticmethod
    def iq_wfm_combiner(i, q):
        """Combines i and q wfms into a single wfm for download to internal arb."""
        iq = np.empty(2 * len(i), dtype=np.int16)
        iq[0::2] = i
        iq[1::2] = q
        return iq

    def check_wfm(self, wfm, bigEndian=True):
        """Checks minimum size and granularity and returns waveform with
        appropriate binary formatting. Note that sig gens expect big endian
        byte order.

        See pages 205-256 in Keysight X-Series Signal Generators Programming
        Guide (November 2014 Edition) for more info."""

        repeats = wraparound_calc(len(wfm), self.gran)
        wfm = np.tile(wfm, repeats)
        rl = len(wfm)
        if rl < self.minLen:
            raise error.VSGError(f'Waveform length: {rl}, must be at least {self.minLen}.')
        if rl % self.gran != 0:
            # vsg.query('*opc?')
            raise error.GranularityError(f'Waveform must have a granularity of {self.gran}.')

        if bigEndian:
            return np.array(self.binMult * wfm, dtype=np.int16).byteswap()
        else:
            return np.array(self.binMult * wfm, dtype=np.int16)

    def play(self, wfmID='wfm'):
        """Selects waveform and activates arb mode, RF output, and modulation."""
        self.write(f'radio:arb:waveform "WFM1:{wfmID}"')
        self.write('radio:arb:state on')
        self.arbState = self.query('radio:arb:state?').strip()
        self.write('output on')
        self.rfState = self.query('output?').strip()
        self.write('output:modulation on')
        self.modState = self.query('output:modulation?').strip()

    def stop(self):
        """Dectivates arb mode, RF output, and modulation."""
        self.write('radio:arb:state off')
        self.arbState = self.query('radio:arb:state?').strip()
        self.write('output off')
        self.rfState = self.query('output?').strip()
        self.write('output:modulation off')
        self.modState = self.query('output:modulation?').strip()


# noinspection PyRedundantParentheses
class UXG(communications.SocketInstrument):
    """Generic class for controlling the N5194A + N5193A (Vector + Analog)
    UXG agile signal generators."""

    def __init__(self, host, port=5025, timeout=5, reset=False, clearMemory=False):
        super().__init__(host, port, timeout)
        print(self.instId)
        if reset:
            self.write('*rst')
            self.query('*opc?')
        # Clear all waveform, pdw, and windex files
        if clearMemory:
            self.clear_memory()
        self.host = host
        self.rfState = self.query('output?').strip()
        self.modState = self.query('output:modulation?').strip()
        self.arbState = self.query('radio:arb:state?').strip()
        self.streamState = self.query('stream:state?').strip()
        self.cf = float(self.query('frequency?').strip())
        self.amp = float(self.query('power?').strip())
        self.iqScale = float(self.query('radio:arb:rscaling?').strip())
        self.refSrc = self.query('roscillator:source?').strip()
        self.refFreq = 10e6
        self.mode = self.query('instrument:select?').strip()
        self.fs = float(self.query('radio:arb:sclock:rate?').strip())
        self.gran = int(self.query('radio:arb:information:quantum?').strip())
        self.minLen = int(self.query('radio:arb:information:slength:minimum?').strip())
        self.binMult = 32767

        # Set up separate socket for LAN PDW streaming
        self.lanStream = communications.socket.socket(
            communications.socket.AF_INET, communications.socket.SOCK_STREAM)
        self.lanStream.setblocking(False)
        self.lanStream.settimeout(timeout)
        # Can't connect until LAN streaming is turned on
        # self.lanStream.connect((host, 5033))

    def configure(self, rfState=0, modState=0, cf=1e9, amp=-130, iqScale=70):
        """Sets the basic configuration for the UXG and populates class
        attributes accordingly. It should be called any time these
        settings are changed (ideally once directly after creating the
        UXG object)."""

        self.write(f'output {rfState}')
        self.rfState = self.query('output?').strip()
        self.write(f'output:modulation {modState}')
        self.modState = self.query('output:modulation?').strip()
        self.write(f'frequency {cf}')
        self.cf = float(self.query('frequency?').strip())
        self.write(f'power {amp}')
        self.amp = float(self.query('power?').strip())
        self.write(f'radio:arb:rscaling {iqScale}')
        self.iqScale = float(self.query('radio:arb:rscaling?').strip())

        # Arb state can only be turned on after a waveform has been loaded/selected.
        self.write('radio:arb:state off')
        self.arbState = self.query('radio:arb:state?').strip()

        # Stream state should be turned off until streaming is needed.
        self.write('stream:state off')
        self.streamState = self.query('stream:state?').strip()

        self.err_check()

    def sanity_check(self):
        """Prints out initialized values."""
        print('RF State:', self.rfState)
        print('Modulation State:', self.modState)
        print('Center Frequency:', self.cf)
        print('Output Amplitude:', self.amp)
        print('Reference source:', self.refSrc)
        print('Internal Arb Sample Rate:', self.fs)
        print('IQ Scaling:', self.iqScale)
        self.err_check()

    def clear_memory(self):
        """Clears all waveform, pdw, and windex files. This function
        MUST be called prior to downloading waveforms and making
        changes to an existing pdw file."""

        self.write('stream:state off')
        self.write('radio:arb:state off')
        self.write('memory:delete:binary')
        self.write('mmemory:delete:wfm')
        self.query('*opc?')
        self.err_check()

    def open_lan_stream(self):
        """Open connection to port 5033 for LAN streaming to the UXG."""
        self.lanStream.connect((self.host, 5033))

    def close_lan_stream(self):
        """Close LAN streaming port."""
        self.lanStream.shutdown(communications.socket.SHUT_RDWR)
        self.lanStream.close()

    @staticmethod
    def bin_pdw_builder(operation=0, freq=1e9, phase=0, startTimeSec=0, power=0, markers=0,
                        phaseControl=0, rfOff=0, wIndex=0, wfmMkrMask=0):
        """This function builds a single format-1 PDW from a list of parameters.

        See User's Guide>Streaming Use>PDW Definitions section of
        Keysight UXG X-Series Agile Vector Adapter Online Documentation
        http://rfmw.em.keysight.com/wireless/helpfiles/n519xa-vector/n519xa-vector.htm"""

        pdwFormat = 1
        _freq = int(freq * 1024 + 0.5)
        _phase = int(phase * 4096 / 360 + 0.5)
        _startTimePs = int(startTimeSec * 1e12)
        _power = int((power + 140) / 0.005 + 0.5)

        # Build PDW
        pdw = np.zeros(6, dtype=np.uint32)
        # Word 0: Mask pdw format (3 bits), operation (2 bits), and the lower 27 bits of freq
        pdw[0] = (pdwFormat | operation << 3 | _freq << 5) & 0xFFFFFFFF
        # Word 1: Mask the upper 20 bits (47 - 27) of freq and phase (12 bits)
        pdw[1] = (_freq >> 27 | _phase << 20) & 0xFFFFFFFF
        # Word 2: Lower 32 bits of startTimePs
        pdw[2] = _startTimePs & 0xFFFFFFFF
        # Word 3: Upper 32 bits of startTimePS
        pdw[3] = (_startTimePs & 0xFFFFFFFF00000000) >> 32
        # Word 4: Mask power (15 bits), markers (12 bits), phaseControl (1 bit), and rfOff (1 bit)
        pdw[4] = _power | markers << 15 | phaseControl << 27 | rfOff << 28
        # Word 5: Mask wIndex (16 bits), 12 reserved bits, and wfmMkrMask (4 bits)
        pdw[5] = wIndex | 0b000000000000 << 16 | wfmMkrMask << 28

        return pdw

    def bin_pdw_file_builder(self, pdwList):
        """Builds a binary PDW file with a padding block to ensure the
        PDW section begins at an offset of 4096 bytes (required by UXG).

        pdwList is a list of lists. Each inner list contains a single
        pulse descriptor word.

        See User's Guide>Streaming Use>PDW File Format section of
        Keysight UXG X-Series Agile Vector Adapter Online Documentation
        http://rfmw.em.keysight.com/wireless/helpfiles/n519xa-vector/n519xa-vector.htm"""

        # Header section, all fixed values
        fileId = b'STRM'
        version = (1).to_bytes(4, byteorder='little')
        # No reason to have > one 4096 byte offset to PDW data.
        offset = ((1 << 1) & 0x3fffff).to_bytes(4, byteorder='little')
        magic = b'KEYS'
        res0 = (0).to_bytes(16, byteorder='little')
        flags = (0).to_bytes(4, byteorder='little')
        uniqueId = (0).to_bytes(4, byteorder='little')
        dataId = (64).to_bytes(4, byteorder='little')
        res1 = (0).to_bytes(4, byteorder='little')
        header = [fileId, version, offset, magic, res0, flags, uniqueId, dataId, res1]

        # Padding block, all fixed values
        padBlockId = (1).to_bytes(4, byteorder='little')
        res3 = (0).to_bytes(4, byteorder='little')
        size = (4016).to_bytes(8, byteorder='little')
        # 4016 bytes of padding ensures that the first PDw begins @ byte 4097
        padData = (0).to_bytes(4016, byteorder='little')
        padding = [padBlockId, res3, size, padData]

        # PDW block
        pdwBlockId = (16).to_bytes(4, byteorder='little')
        res4 = (0).to_bytes(4, byteorder='little')
        pdwSize = (0xffffffffffffffff).to_bytes(8, byteorder='little')
        pdwBlock = [pdwBlockId, res4, pdwSize]

        # Build PDW file from header, padBlock, pdwBlock, and PDWs
        pdwFile = header + padding + pdwBlock
        pdwFile += [self.bin_pdw_builder(*p) for p in pdwList]
        # Convert arrays of data to a single byte-type variable
        pdwFile = b''.join(pdwFile)

        self.err_check()

        return pdwFile

    def csv_pdw_file_download(self, fileName, fields=('Operation', 'Time'),
                              data=((1, 0), (2, 100e-6))):
        """Builds a CSV PDW file, sends it into the UXG, and converts it to a binary PDW file."""
        # Write header fields separated by commas and terminated with \n
        pdwCsv = ','.join(fields) + '\n'
        for row in data:
            # Write subsequent rows with data values separated by commas and terminated with \n
            # The .join() function requires a list of strings, so convert numbers in row to strings
            rowString = ','.join([f'{r}' for r in row]) + '\n'
            pdwCsv += rowString

<<<<<<< HEAD
=======
        # Delete pdw csv file if already exists, continue script if it doesn't
        try:
            self.write('stream:state off')
            self.write(f'memory:delete "{fileName}.csv"')
            self.err_check()
        except error.SockInstError:
            pass
>>>>>>> 434eecff
        self.binblockwrite(f'memory:data "{fileName}.csv", ', pdwCsv.encode('utf-8'))

        """Note: memory:import:stream imports/converts csv to pdw AND
        assigns the resulting pdw and waveform index files as the stream
        source. There is no need to send the stream:source:file or 
        stream:source:file:name commands because they are sent
        implicitly by memory:import:stream."""

        self.write(f'memory:import:stream "{fileName}.csv", "{fileName}"')
        self.query('*opc?')
        self.err_check()

    def csv_windex_file_download(self, windex):
        """Write header fields separated by commas and terminated with \n

        windex is a dictionary:
        {'fileName': '<fileName>', 'wfmNames': ['name0', 'name1',... 'nameN']}"""

        windexCsv = 'Id,Filename\n'
        for i in range(len(windex['wfmNames'])):
            windexCsv += f'{i},{windex["wfmNames"][i]}\n'

        self.binblockwrite(f'memory:data "{windex["fileName"]}.csv", ', windexCsv.encode('utf-8'))

        """Note: memory:import:windex imports/converts csv to waveform
        index file AND assigns the resulting file as the waveform index
        manager. There is no need to send the stream:windex:select 
        command because it is sent implicitly by memory:import:windex."""
        self.write(f'memory:import:windex "{windex["fileName"]}.csv", "{windex["fileName"]}"')
        self.query('*opc?')
        self.err_check()

    def download_matlab_wfm(self, fileName, zeroLast=False):
        """Imports a .mat file built in iqtools and formats it
        appropriately for transfer to UXG."""

        # Extract the file name from the full path and remove .mat extension
        name = fileName.split('\\')[-1].replace('.mat', '')

        # Load the iqdata member of the .mat structure
        iq = loadmat(fileName)['iqdata']

        # Zero the last sample to ensure 'Hold' pdw field behaves well
        if zeroLast:
            iq[-1] = 0

        # Split I and Q and download waveform
        i = np.real(iq).reshape(iq.shape[0])
        q = np.imag(iq).reshape(iq.shape[0])
        self.download_iq_wfm(i, q, name)

    def download_iq_wfm(self, i, q, name='wfm'):
        """Defines and downloads a waveform into the waveform memory.
        Returns useful waveform identifier."""

        self.write('radio:arb:state off')
        self.arbState = self.query('radio:arb:state?').strip()
        i = self.check_wfm(i)
        q = self.check_wfm(q)
        iq = self.iq_wfm_combiner(i, q)
        self.binblockwrite(f'memory:data "WFM1:{name}", ', iq)

        return name

    @staticmethod
    def iq_wfm_combiner(i, q):
        """Combines i and q wfms into a single wfm for download to AWG."""
        iq = np.empty(2 * len(i), dtype=np.uint16)
        iq[0::2] = i
        iq[1::2] = q
        return iq

    def check_wfm(self, wfm, bigEndian=True):
        """Checks minimum size and granularity and returns waveform with
        appropriate binary formatting. Note that sig gens expect big endian
        byte order.

        See pages 205-256 in Keysight X-Series Signal Generators Programming
        Guide (November 2014 Edition) for more info."""

        repeats = wraparound_calc(len(wfm), self.gran)
        wfm = np.tile(wfm, repeats)
        rl = len(wfm)

        if rl < self.minLen:
            raise error.VSGError(f'Waveform length: {rl}, must be at least {self.minLen}.')
        if rl % self.gran != 0:
            raise error.GranularityError(f'Waveform must have a granularity of {self.gran}.')

        if bigEndian:
            return np.array(self.binMult * wfm, dtype=np.uint16).byteswap()
        else:
            return np.array(self.binMult * wfm, dtype=np.uint16)

    def arb_play(self, wfmID='wfm'):
        """Selects waveform and activates RF output, modulation, and arb mode."""
        self.write(f'radio:arb:waveform "WFM1:{wfmID}"')
        self.write('radio:arb:state on')
        self.arbState = self.query('radio:arb:state?').strip()
        self.write('output on')
        self.rfState = self.query('output?').strip()
        self.write('output:modulation on')
        self.modState = self.query('output:modulation?').strip()
        self.err_check()

    def arb_stop(self):
        """Dectivates RF output, modulation, and arb mode."""
        self.write('output off')
        self.rfState = self.query('output?').strip()
        self.write('output:modulation off')
        self.modState = self.query('output:modulation?').strip()
        self.write('radio:arb:state off')
        self.arbState = self.query('radio:arb:state?').strip()
        self.err_check()

    def stream_play(self, pdwID='pdw', wIndexID=None):
        """Assigns pdw/windex, activates RF output, modulation, and
        streaming mode, and triggers streaming output."""

        self.write('stream:source file')
        self.write(f'stream:source:file:name "{pdwID}"')

        # If wIndexID is unspecified, use the same name as the pdw file.
        if wIndexID == None:
            self.write(f'stream:windex:select "{pdwID}"')
        else:
            self.write(f'stream:windex:select "{wIndexID}"')

        # Turn on output, activate streaming, and send trigger command.
        self.write('output on')
        self.rfState = self.query('output?').strip()
        self.write('output:modulation on')
        self.modState = self.query('output:modulation?').strip()
        self.write('stream:state on')
        self.streamState = self.query('stream:state?').strip()
        self.write('stream:trigger:play:immediate')
        self.err_check()

    def stream_stop(self):
        """Deactivates RF output, modulation, and streaming."""
        self.write('output off')
        self.rfState = self.query('output?').strip()
        self.write('output:modulation off')
        self.modState = self.query('output:modulation?').strip()
        self.write('stream:state off')
        self.streamState = self.query('stream:state?').strip()
        self.err_check()
<|MERGE_RESOLUTION|>--- conflicted
+++ resolved
@@ -647,8 +647,6 @@
             rowString = ','.join([f'{r}' for r in row]) + '\n'
             pdwCsv += rowString
 
-<<<<<<< HEAD
-=======
         # Delete pdw csv file if already exists, continue script if it doesn't
         try:
             self.write('stream:state off')
@@ -656,7 +654,6 @@
             self.err_check()
         except error.SockInstError:
             pass
->>>>>>> 434eecff
         self.binblockwrite(f'memory:data "{fileName}.csv", ', pdwCsv.encode('utf-8'))
 
         """Note: memory:import:stream imports/converts csv to pdw AND
